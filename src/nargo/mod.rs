pub mod noir_compile;
pub mod noir_run;
<<<<<<< HEAD
pub use noir_run::*;

pub mod noir_test;
pub use noir_test::*;

pub mod noir_compile_full;
pub use noir_compile_full::*;

pub mod noir_fs;
pub use noir_fs::*;

pub mod noir_execute;
pub use noir_execute::*;

pub mod noir_errors;
pub use noir_errors::*;
=======

pub use noir_compile::*;
pub use noir_run::*;
>>>>>>> 9eab2f8f
<|MERGE_RESOLUTION|>--- conflicted
+++ resolved
@@ -1,6 +1,6 @@
 pub mod noir_compile;
+pub use noir_compile::*;
 pub mod noir_run;
-<<<<<<< HEAD
 pub use noir_run::*;
 
 pub mod noir_test;
@@ -16,9 +16,4 @@
 pub use noir_execute::*;
 
 pub mod noir_errors;
-pub use noir_errors::*;
-=======
-
-pub use noir_compile::*;
-pub use noir_run::*;
->>>>>>> 9eab2f8f
+pub use noir_errors::*;