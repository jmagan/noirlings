#-----------------------------------------------------------------------
# EXAMPLES FOR CONTRIBUTORS
#[[exercises]]
#name = "example_build"
#path = "exercises/examples_for_contributors/example_build.nr"
#mode = "build"
#hint = """
#Modify the test, maybe just change one of the argument ;)
#"""
#[[exercises]]
#name = "example_execute"
#path = "exercises/examples_for_contributors/example_execute.nr"
#mode = { execute = {inlined = "a = '1' \nb = '2'"}}
#hint = """
#It should compile to ACIR and execute with a=1 and b=2. Remove the // I AM NOT DONE comment to continue
#"""
#[[exercises]]
#name = "example_execute"
#path = "exercises/examples_for_contributors/example_execute.nr"
#mode = { execute = {path = "exercises/examples_for_contributors/example_execute.toml"}}
#hint = """
#It should compile to ACIR and execute with a=1 and b=2. Remove the // I AM NOT DONE comment to continue
#"""
#[[exercises]]
#name = "example_test"
#path = "exercises/examples_for_contributors/example_test.nr"
#mode = "test"
#hint = """
#Modify the test, maybe just change one of the argument ;)
#"""
#[[exercises]]
#name = "example_bb_prove"
#path = "exercises/examples_for_contributors/example_bb_prove.nr"
#mode = { bbprove = {path = "exercises/examples_for_contributors/example_bb_prove.toml"}}
#hint = """
#It should compile to ACIR and execute with a=1 and b=2. Remove the // I AM NOT DONE comment to continue
#"""
#[[exercises]]
#name = "example_bb_verify"
#path = "exercises/examples_for_contributors/example_bb_verify.nr"
#mode = { bbverify = {path = "exercises/examples_for_contributors/example_bb_prove.toml"}}
#hint = """
#It should compile to ACIR and execute with a=1 and b=2. Remove the // I AM NOT DONE comment to continue
#"""

#-----------------------------------------------------------------------
# INTRO
[[exercises]]
name = "intro1"
path = "exercises/01_intro/intro1.nr"
mode = "test"
hint = """
No hint needed
"""

#-----------------------------------------------------------------------
# VARIABLES
[[exercises]]
name = "variables1"
path = "exercises/02_variables/variables1.nr"
mode = "test"
hint = """
Declare the variable
"""

[[exercises]]
name = "variables2"
path = "exercises/02_variables/variables2.nr"
mode = "test"
hint = """
Add a value for the variable
"""

#-----------------------------------------------------------------------
# OPERATIONS
[[exercises]]
name = "operations1"
path = "exercises/03_operations/operations1.nr"
mode = "test"
hint = """
Add a value for the variable
"""

[[exercises]]
name = "operations2"
path = "exercises/03_operations/operations2.nr"
mode = "test"
hint = """
Add a value for the variable
"""

#-----------------------------------------------------------------------
# STRUCTS
[[exercises]]
name = "structs1"
path = "exercises/04_structs/structs1.nr"
mode = "test"
hint = """
Declare the variable
"""

[[exercises]]
name = "structs2"
path = "exercises/04_structs/structs2.nr"
mode = "test"
hint = """
"""

<<<<<<< HEAD

#-----------------------------------------------------------------------
# Backend bb
[[exercises]]
name = "bb_backend1"
path = "exercises/08_backends/bb_backend1.nr"
mode = { bbverify = {path = "exercises/08_backends/bb_backend1.toml"}}
hint = """
Declare the variables in the bb_backend1.toml file
=======
#-----------------------------------------------------------------------
# BIG INT
[[exercises]]
name = "bigint1"
path = "exercises/06_bigint/bigint1.nr"
mode = "test"
hint = """
"""

#-----------------------------------------------------------------------
# HASH MAPS
[[exercises]]
name = "hashmaps1"
path = "exercises/07_hash_maps/hashmaps1.nr"
mode = "test"
hint = """
Check what required fields have a hashmap
"""

[[exercises]]
name = "hashmaps2"
path = "exercises/07_hash_maps/hashmaps2.nr"
mode = "test"
hint = """
Check the 'insert' method
"""

[[exercises]]
name = "hashmaps2"
path = "exercises/07_hash_maps/hashmaps3.nr"
mode = "test"
hint = """
Check the 'get' method
"""

[[exercises]]
name = "hashmaps2"
path = "exercises/07_hash_maps/hashmaps4.nr"
mode = "test"
hint = """
Check the 'contains_key' method
"""

[[exercises]]
name = "hashmaps2"
path = "exercises/07_hash_maps/hashmaps5.nr"
mode = "test"
hint = """
Check the 'remove' method
>>>>>>> 3821c88d
"""<|MERGE_RESOLUTION|>--- conflicted
+++ resolved
@@ -106,17 +106,6 @@
 hint = """
 """
 
-<<<<<<< HEAD
-
-#-----------------------------------------------------------------------
-# Backend bb
-[[exercises]]
-name = "bb_backend1"
-path = "exercises/08_backends/bb_backend1.nr"
-mode = { bbverify = {path = "exercises/08_backends/bb_backend1.toml"}}
-hint = """
-Declare the variables in the bb_backend1.toml file
-=======
 #-----------------------------------------------------------------------
 # BIG INT
 [[exercises]]
@@ -166,5 +155,14 @@
 mode = "test"
 hint = """
 Check the 'remove' method
->>>>>>> 3821c88d
+"""
+
+#-----------------------------------------------------------------------
+# BACKEND BB
+[[exercises]]
+name = "bb_backend1"
+path = "exercises/08_backends/bb_backend1.nr"
+mode = { bbverify = {path = "exercises/08_backends/bb_backend1.toml"}}
+hint = """
+Declare the variables in the bb_backend1.toml file
 """